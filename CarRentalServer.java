--- conflicted
+++ resolved
@@ -1,780 +1,452 @@
-import com.sun.net.httpserver.Headers;
-import com.sun.net.httpserver.HttpExchange;
-import com.sun.net.httpserver.HttpHandler;
-import com.sun.net.httpserver.HttpServer;
-import java.io.*;
-import java.net.InetSocketAddress;
-import java.net.URLDecoder;
-import java.nio.charset.StandardCharsets;
-import java.nio.file.Files;
-import java.text.SimpleDateFormat;
-import java.util.Date;
-import java.util.HashMap;
-import java.util.List;
-import java.util.Map;
-import java.util.regex.Pattern;
-
-public class CarRentalServer {
-
-    private static final int PORT = 8080;
-    private static final SimpleDateFormat HTML_DATE_FORMAT = new SimpleDateFormat("yyyy-MM-dd");
-    private static final SimpleDateFormat STORAGE_DATE_FORMAT = new SimpleDateFormat("yyyy-MM-dd");
-<<<<<<< HEAD
-
-    public static void main(String[] args) throws IOException {
-        CarRentalSystem backend = new CarRentalSystem();
-        HttpServer server = HttpServer.create(new InetSocketAddress(PORT), 0);
-
-        // Define URL Paths
-=======
-
-    // ============================
-    // MAIN METHOD
-    // ============================
-
-    public static void main(String[] args) throws IOException {
-        CarRentalSystem backend = new CarRentalSystem();
-
-        HttpServer server = HttpServer.create(new InetSocketAddress(PORT), 0);
-
-        // Endpoints
->>>>>>> 2538752a
-        server.createContext("/", new RootHandler(backend));
-        server.createContext("/style.css", new StyleHandler());
-        server.createContext("/book", new BookHandler(backend));
-        server.createContext("/cancel", new CancelHandler(backend));
-        server.createContext("/register", new RegisterHandler(backend));
-        server.createContext("/login", new LoginHandler(backend));
-<<<<<<< HEAD
-        server.createContext("/logout", new LogoutHandler());
-        server.createContext("/profile", new ProfileHandler(backend)); // The Profile Page
-=======
-        server.createContext("/logout", new LogoutHandler()); // NEW: Logout Handler
->>>>>>> 2538752a
-        server.createContext("/admin/delete-car", new DeleteCarHandler(backend));
-        server.createContext("/images/", new ImageHandler());
-
-        server.setExecutor(null);
-        server.start();
-
-        System.out.println("Server is running on port " + PORT);
-        System.out.println("Open http://localhost:" + PORT + " in your browser.");
-    }
-
-    // --- HELPER METHODS ---
-
-    private static Map<String, String> parseFormData(InputStream is) throws IOException {
-        InputStreamReader isr = new InputStreamReader(is, StandardCharsets.UTF_8);
-        BufferedReader br = new BufferedReader(isr);
-        String formData = br.readLine();
-        Map<String, String> params = new HashMap<>();
-        if (formData != null) {
-            for (String param : formData.split("&")) {
-                String[] pair = param.split("=");
-                if (pair.length == 2) {
-                    params.put(
-                        URLDecoder.decode(pair[0], StandardCharsets.UTF_8.name()),
-                        URLDecoder.decode(pair[1], StandardCharsets.UTF_8.name())
-                    );
-                }
-            }
-        }
-        return params;
-    }
-
-    private static void sendResponse(HttpExchange exchange, int code, String contentType, String response) throws IOException {
-        exchange.getResponseHeaders().set("Content-Type", contentType);
-        byte[] bytes = response.getBytes(StandardCharsets.UTF_8);
-        exchange.sendResponseHeaders(code, bytes.length);
-        try (OutputStream os = exchange.getResponseBody()) {
-            os.write(bytes);
-        }
-    }
-
-<<<<<<< HEAD
-=======
-    // --- NEW: Email Validation Regex ---
->>>>>>> 2538752a
-    private static boolean isValidEmail(String email) {
-        String emailRegex = "^[a-zA-Z0-9_+&*-]+(?:\\.[a-zA-Z0-9_+&*-]+)*@(?:[a-zA-Z0-9-]+\\.)+[a-zA-Z]{2,7}$";
-        Pattern pat = Pattern.compile(emailRegex);
-        return email != null && pat.matcher(email).matches();
-    }
-
-<<<<<<< HEAD
-=======
-    // --- NEW: Get User Email from Cookie ---
->>>>>>> 2538752a
-    private static String getUserEmailFromCookie(HttpExchange exchange) {
-        if (exchange.getRequestHeaders().containsKey("Cookie")) {
-            String cookieHeader = exchange.getRequestHeaders().getFirst("Cookie");
-            String[] cookies = cookieHeader.split(";");
-            for (String cookie : cookies) {
-                String[] pair = cookie.trim().split("=");
-                if (pair.length == 2 && pair[0].equals("user")) {
-                    return pair[1];
-                }
-            }
-        }
-        return null;
-    }
-
-    private static String generateResultPage(String title, String message, Customer customer) {
-        return generateHtmlPage(title,
-            "<section class=\"result-section\">" +
-                "<h1>" + title + "</h1>" +
-                "<p>" + message + "</p>" +
-                "<a href=\"/\">Go Back to Home</a>" +
-            "</section>",
-            customer
-        );
-    }
-
-<<<<<<< HEAD
-=======
-    // Overloaded for backward compatibility
->>>>>>> 2538752a
-    private static String generateResultPage(String title, String message) {
-        return generateResultPage(title, message, null);
-    }
-
-<<<<<<< HEAD
-    // This method creates the HTML structure.
-    // Notice how it links the profile icon to "/profile"
-    private static String generateHtmlPage(String title, String bodyContent, Customer loggedInUser) {
-        String navLinks;
-        
-        if (loggedInUser != null) {
-=======
-    // --- UPDATED: HTML Generator with User Profile Logic ---
-    private static String generateHtmlPage(String title, String bodyContent, Customer loggedInUser) {
-        
-        String navLinks;
-        
-        if (loggedInUser != null) {
-            // IF LOGGED IN: Show Name Initial in Circle and Logout Button
->>>>>>> 2538752a
-            String initial = loggedInUser.getName().substring(0, 1).toUpperCase();
-            navLinks = 
-                "<li><a href=\"/\" class=\"active\">Home</a></li>" +
-                "<li><a href=\"/#booking\">Book</a></li>" +
-                "<li><a href=\"/#cancel\">Cancel</a></li>" +
-                "<li class=\"user-profile\">" +
-<<<<<<< HEAD
-                    // LINKING PROFILE ICON TO PROFILE PAGE
-                    "<a href=\"/profile\" style=\"text-decoration:none;\">" +
-                        "<div class=\"profile-icon\" title=\"View Profile\">" + initial + "</div>" +
-                    "</a>" +
-                    "<a href=\"/logout\" class=\"logout-btn\">Logout</a>" +
-                "</li>";
-        } else {
-=======
-                    "<div class=\"profile-icon\" title=\"" + loggedInUser.getName() + "\">" + initial + "</div>" +
-                    "<a href=\"/logout\" class=\"logout-btn\">Logout</a>" +
-                "</li>";
-        } else {
-            // IF NOT LOGGED IN: Show Register/Login Link
->>>>>>> 2538752a
-            navLinks = 
-                "<li><a href=\"/#home\" class=\"active\">Home</a></li>" +
-                "<li><a href=\"/#booking\">Book</a></li>" +
-                "<li><a href=\"/#cancel\">Cancel</a></li>" +
-                "<li><a href=\"/#register\">Register/Login</a></li>" +
-                "<li><a href=\"/#admin\">Admin</a></li>";
-        }
-
-        return "<!DOCTYPE html>" +
-            "<html lang=\"en\">" +
-            "<head>" +
-                "<meta charset=\"UTF-8\">" +
-                "<meta name=\"viewport\" content=\"width=device-width, initial-scale=1.0\">" +
-                "<title>DriveNow | " + title + "</title>" +
-                "<link rel=\"stylesheet\" href=\"/style.css\">" +
-            "</head>" +
-            "<body>" +
-                "<header>" +
-                    "<div class=\"logo\">DriveNow</div>" +
-                    "<nav>" +
-                        "<ul>" + navLinks + "</ul>" +
-                    "</nav>" +
-                "</header>" +
-                "<main>" + bodyContent + "</main>" +
-                "<footer id=\"contact\"><p>© 2025 DriveNow. All rights reserved.</p></footer>" +
-            "</body></html>";
-    }
-
-<<<<<<< HEAD
-=======
-    // Overloaded helper
->>>>>>> 2538752a
-    private static String generateHtmlPage(String title, String bodyContent) {
-        return generateHtmlPage(title, bodyContent, null);
-    }
-
-<<<<<<< HEAD
-    // --- HANDLERS ---
-
-    static class RootHandler implements HttpHandler {
-        private final CarRentalSystem backend;
-        public RootHandler(CarRentalSystem backend) { this.backend = backend; }
-
-        @Override
-        public void handle(HttpExchange exchange) throws IOException {
-=======
-    // ============================
-    // HTTP HANDLERS
-    // ============================
-
-    // --- Root Handler (Checks Cookie for Auto-Login) ---
-    static class RootHandler implements HttpHandler {
-        private final CarRentalSystem backend;
-
-        public RootHandler(CarRentalSystem backend) {
-            this.backend = backend;
-        }
-
-        @Override
-        public void handle(HttpExchange exchange) throws IOException {
-            // Check for login cookie
->>>>>>> 2538752a
-            String email = getUserEmailFromCookie(exchange);
-            Customer customer = null;
-            if (email != null) {
-                customer = backend.findCustomerByEmail(email);
-            }
-<<<<<<< HEAD
-            String response = generateRootPageContent(customer);
-=======
-
-            String response = generateRootPageContent(customer);
-            // Pass customer object to update Navbar
->>>>>>> 2538752a
-            sendResponse(exchange, 200, "text/html", generateHtmlPage("Home", response, customer));
-        }
-
-        private String generateRootPageContent(Customer customer) {
-            StringBuilder carListHtml = new StringBuilder();
-            StringBuilder carOptionsHtml = new StringBuilder();
-            carOptionsHtml.append("<option value=\"\">Choose a car</option>");
-
-            for (Car car : backend.listCars()) {
-                carListHtml.append("<div class=\"car-card\">");
-                carListHtml.append(String.format("<img src=\"images/car_%d.jpg\" alt=\"%s\">", car.getId(), car.getModel()));
-                carListHtml.append(String.format("<h3>%s</h3>", car.getModel()));
-                carListHtml.append(String.format("<p>Price: Tk %.0f / day</p>", car.getDailyPrice()));
-                carListHtml.append(String.format("<p class=\"car-description\">%s</p>", car.getDescription()));
-                carListHtml.append("<button onclick=\"document.getElementById('booking').scrollIntoView();\">Book Now</button>");
-                carListHtml.append("</div>");
-                carOptionsHtml.append(String.format("<option value=\"%d\">%s (Tk %.0f / day)</option>", car.getId(), car.getModel(), car.getDailyPrice()));
-            }
-
-<<<<<<< HEAD
-            String userEmail = (customer != null) ? customer.getEmail() : "";
-            String authSection;
-
-            if (customer != null) {
-                authSection = "<section id=\"register\" class=\"form-section register-login\">" +
-                        "<div><h2>Welcome, " + customer.getName() + "!</h2>" +
-                        "<p>You are logged in. <a href=\"/profile\">Click here to view your Bookings</a>.</p></div>" +
-                        "</section>";
-            } else {
-                authSection = "<section id=\"register\" class=\"form-section register-login\">" +
-                        "<div><h2>New Customer Registration</h2><form action=\"/register\" method=\"post\">" +
-                        "<input type=\"text\" name=\"name\" placeholder=\"Full Name\" required>" +
-                        "<input type=\"email\" name=\"email\" placeholder=\"Email\" required>" +
-                        "<input type=\"password\" name=\"password\" placeholder=\"Password\" required>" +
-                        "<input type=\"text\" name=\"phone\" placeholder=\"Phone (Optional)\">" +
-                        "<input type=\"text\" name=\"location\" placeholder=\"Location (Optional)\">" +
-                        "<button type=\"submit\">Register</button></form></div>" +
-                        "<div><h2>Existing Customer Login</h2><form action=\"/login\" method=\"post\">" +
-                        "<input type=\"email\" name=\"email\" placeholder=\"Email\" required>" +
-                        "<input type=\"password\" name=\"password\" placeholder=\"Password\" required>" +
-                        "<button type=\"submit\">Login</button></form></div></section>";
-            }
-
-            return "<section id=\"home\" class=\"hero\"><h1>DriveNow Car Rental</h1><p>Your journey begins here.</p>" +
-                    "<div class=\"car-list\">" + carListHtml.toString() + "</div></section>" +
-                    "<section id=\"booking\" class=\"booking-section\"><h2>Book a Car</h2><form action=\"/book\" method=\"post\">" +
-                    "<select name=\"car\" required>" + carOptionsHtml.toString() + "</select>" +
-                    "<input type=\"date\" name=\"date\" placeholder=\"Start Date\" required>" +
-                    "<input type=\"number\" name=\"days\" placeholder=\"Days\" min=\"1\" required>" +
-                    "<label><input type=\"checkbox\" name=\"advancePaid\" value=\"true\"> Pay 20% Advance</label>" +
-                    "<button type=\"submit\">Confirm Booking</button></form></section>" +
-                    "<section id=\"cancel\" class=\"form-section\"><h2>Cancel Booking</h2><form action=\"/cancel\" method=\"post\">" +
-                    "<input type=\"email\" name=\"email\" placeholder=\"Email\" value=\""+ userEmail +"\" required>" +
-                    "<input type=\"date\" name=\"date\" placeholder=\"Date\" required>" +
-                    "<button type=\"submit\">Cancel Booking</button></form></section>" +
-                    authSection + 
-                    "<section id=\"admin\" class=\"form-section admin-section\"><h2>Admin</h2><form action=\"/admin/delete-car\" method=\"post\">" +
-                    "<input type=\"number\" name=\"carId\" placeholder=\"Car ID\" required><button type=\"submit\" style=\"background-color: #f44336;\">Delete Car</button></form></section>";
-        }
-    }
-
-    // --- PROFILE HANDLER (Displays Customer Details & Booking History) ---
-    static class ProfileHandler implements HttpHandler {
-        private final CarRentalSystem backend;
-        public ProfileHandler(CarRentalSystem backend) { this.backend = backend; }
-
-        @Override
-        public void handle(HttpExchange exchange) throws IOException {
-            String email = getUserEmailFromCookie(exchange);
-            
-            // If not logged in, redirect to login section
-            if (email == null) {
-                Headers headers = exchange.getResponseHeaders();
-                headers.set("Location", "/#register");
-                exchange.sendResponseHeaders(302, -1);
-                return;
-            }
-
-            Customer customer = backend.findCustomerByEmail(email);
-            List<Booking> bookings = backend.getUserBookings(email);
-
-            StringBuilder html = new StringBuilder();
-            html.append("<section class=\"result-section\" style=\"min-height: 60vh; justify-content: flex-start;\">");
-            html.append("<h1>User Profile</h1>");
-            html.append("<div style=\"background: white; padding: 20px; border-radius: 10px; box-shadow: 0 4px 10px rgba(0,0,0,0.1); width: 80%; max-width: 800px; text-align: left;\">");
-            
-            // 1. Customer Details
-            html.append("<h3>Personal Details</h3>");
-            html.append("<p><strong>Name:</strong> ").append(customer.getName()).append("</p>");
-            html.append("<p><strong>Email:</strong> ").append(customer.getEmail()).append("</p>");
-            html.append("<p><strong>Phone:</strong> ").append(customer.getPhone()).append("</p>");
-            html.append("<p><strong>Location:</strong> ").append(customer.getLocation()).append("</p>");
-            html.append("<hr style=\"margin: 20px 0; border: 0; border-top: 1px solid #ddd;\">");
-            
-            // 2. Booking History Table
-            html.append("<h3>Your Bookings</h3>");
-            if (bookings.isEmpty()) {
-                html.append("<p>You have no active bookings.</p>");
-            } else {
-                html.append("<table class=\"booking-table\">");
-                html.append("<thead><tr><th>Car</th><th>Date</th><th>Days</th><th>Total Cost</th><th>Advance Paid</th></tr></thead>");
-                html.append("<tbody>");
-                for (Booking b : bookings) {
-                    html.append("<tr>");
-                    html.append("<td>").append(b.getCar().getModel()).append("</td>");
-                    html.append("<td>").append(b.getDate()).append("</td>");
-                    html.append("<td>").append(b.getDays()).append("</td>");
-                    html.append("<td>Tk ").append(String.format("%.2f", b.getTotal())).append("</td>");
-                    html.append("<td>").append(b.isAdvancePaid() ? "<b style='color:green'>Yes</b>" : "<b style='color:red'>No</b>").append("</td>");
-                    html.append("</tr>");
-                }
-                html.append("</tbody></table>");
-            }
-            
-            html.append("</div>");
-            html.append("</section>");
-
-            sendResponse(exchange, 200, "text/html", generateHtmlPage("Profile", html.toString(), customer));
-=======
-                carOptionsHtml.append(String.format("<option value=\"%d\">%s (Tk %.0f / day)</option>",
-                        car.getId(), car.getModel(), car.getDailyPrice()));
-            }
-
-            // Pre-fill email if logged in
-            String userEmail = (customer != null) ? customer.getEmail() : "";
-            
-            // Hide Login section if already logged in
-            String authSection;
-            if (customer != null) {
-                authSection = "<section id=\"register\" class=\"form-section register-login\">" +
-                        "<div><h2>Welcome, " + customer.getName() + "!</h2>" +
-                        "<p>You are logged in. Use the form above to book a car.</p></div>" +
-                        "</section>";
-            } else {
-                authSection = "<section id=\"register\" class=\"form-section register-login\">" +
-                        "<div>" +
-                            "<h2>New Customer Registration</h2>" +
-                            "<form action=\"/register\" method=\"post\">" +
-                                "<input type=\"text\" name=\"name\" placeholder=\"Full Name\" required>" +
-                                "<input type=\"email\" name=\"email\" placeholder=\"Email\" required>" +
-                                "<input type=\"password\" name=\"password\" placeholder=\"Password\" required>" +
-                                "<input type=\"text\" name=\"phone\" placeholder=\"Phone (Optional)\">" +
-                                "<input type=\"text\" name=\"location\" placeholder=\"Location (Optional)\">" +
-                                "<button type=\"submit\">Register</button>" +
-                            "</form>" +
-                        "</div>" +
-                        "<div>" +
-                            "<h2>Existing Customer Login</h2>" +
-                            "<form action=\"/login\" method=\"post\">" +
-                                "<input type=\"email\" name=\"email\" placeholder=\"Email\" required>" +
-                                "<input type=\"password\" name=\"password\" placeholder=\"Password\" required>" +
-                                "<button type=\"submit\">Login</button>" +
-                            "</form>" +
-                        "</div>" +
-                        "</section>";
-            }
-
-            return "<section id=\"home\" class=\"hero\">" +
-                    "<h1>DriveNow Car Rental</h1>" +
-                    "<p>Your journey begins here. Explore our fleet.</p>" +
-                    "<div class=\"car-list\">" + carListHtml.toString() + "</div>" +
-                    "</section>" +
-
-                    "<section id=\"booking\" class=\"booking-section\">" +
-                    "<h2>Book a Car</h2>" +
-                    "<form action=\"/book\" method=\"post\">" +
-                        "<select name=\"car\" required>" + carOptionsHtml.toString() + "</select>" +
-                        "<input type=\"text\" name=\"email\" placeholder=\"Your Email (for booking)\" value=\""+ userEmail +"\" required>" +
-                        "<input type=\"text\" name=\"phone\" placeholder=\"Your Phone Number\" required>" +
-                        "<input type=\"date\" name=\"date\" placeholder=\"Start Date\" required>" +
-                        "<input type=\"number\" name=\"days\" placeholder=\"Duration (Days)\" min=\"1\" required>" +
-                        "<label><input type=\"checkbox\" name=\"advancePaid\" value=\"true\"> Pay 20% Advance Now</label>" +
-                        "<button type=\"submit\">Confirm Booking</button>" +
-                    "</form>" +
-                    "</section>" +
-
-                    "<section id=\"cancel\" class=\"form-section\">" +
-                    "<h2>Cancel Booking</h2>" +
-                    "<form action=\"/cancel\" method=\"post\">" +
-                        "<input type=\"email\" name=\"email\" placeholder=\"Your Email\" value=\""+ userEmail +"\" required>" +
-                        "<input type=\"date\" name=\"date\" placeholder=\"Booking Start Date\" required>" +
-                        "<button type=\"submit\">Cancel Booking</button>" +
-                    "</form>" +
-                    "</section>" +
-                    
-                    authSection + 
-
-                    "<section id=\"admin\" class=\"form-section admin-section\">" +
-                    "<h2>Admin: Delete Car (Soft Delete)</h2>" +
-                    "<p>Enter the ID of the car to remove it from the available rental list.</p>" +
-                    "<form action=\"/admin/delete-car\" method=\"post\">" +
-                        "<input type=\"number\" name=\"carId\" placeholder=\"Car ID (e.g., 1)\" min=\"1\" required>" +
-                        "<button type=\"submit\" style=\"background-color: #f44336;\">Deactivate Car</button>" +
-                    "</form>" +
-                    "</section>";
->>>>>>> 2538752a
-        }
-    }
-
-    static class StyleHandler implements HttpHandler {
-        @Override
-        public void handle(HttpExchange exchange) throws IOException {
-            File file = new File("style.css");
-            if (file.exists()) {
-                exchange.getResponseHeaders().set("Content-Type", "text/css");
-                exchange.sendResponseHeaders(200, file.length());
-                try (OutputStream os = exchange.getResponseBody()) { Files.copy(file.toPath(), os); }
-            } else { sendResponse(exchange, 404, "text/plain", "Not Found"); }
-        }
-    }
-
-    static class ImageHandler implements HttpHandler {
-        @Override
-        public void handle(HttpExchange exchange) throws IOException {
-            String path = exchange.getRequestURI().getPath();
-            File file = new File(path.substring(1));
-            if (file.exists() && file.isFile()) {
-                Headers headers = exchange.getResponseHeaders();
-                headers.set("Content-Type", Files.probeContentType(file.toPath()));
-                headers.set("Cache-Control", "max-age=3600");
-                exchange.sendResponseHeaders(200, file.length());
-                try (OutputStream os = exchange.getResponseBody()) { Files.copy(file.toPath(), os); }
-            } else { sendResponse(exchange, 404, "text/plain", "Not Found"); }
-        }
-    }
-
-    static class BookHandler implements HttpHandler {
-        private final CarRentalSystem backend;
-        public BookHandler(CarRentalSystem backend) { this.backend = backend; }
-        @Override
-        public void handle(HttpExchange exchange) throws IOException {
-            if (!exchange.getRequestMethod().equalsIgnoreCase("POST")) { sendResponse(exchange, 405, "text/plain", "Method Not Allowed"); return; }
-            try {
-<<<<<<< HEAD
-                String userEmail = getUserEmailFromCookie(exchange);
-                Customer loggedInUser = (userEmail != null) ? backend.findCustomerByEmail(userEmail) : null;
-                Map<String, String> params = parseFormData(exchange.getRequestBody());
-                String email = params.get("email"); String carIdStr = params.get("car"); String dateStr = params.get("date"); String daysStr = params.get("days");
-                boolean advancePaid = "true".equals(params.get("advancePaid"));
-
-                if (email == null || carIdStr == null || dateStr == null || daysStr == null) {
-                    sendResponse(exchange, 400, "text/html", generateResultPage("Failed", "All fields required", loggedInUser)); return;
-                }
-                int carId = Integer.parseInt(carIdStr); int days = Integer.parseInt(daysStr);
-                Customer customer = backend.findCustomerByEmail(email);
-                if (customer == null) {
-                    sendResponse(exchange, 404, "text/html", generateResultPage("Failed", "Customer not found", loggedInUser)); return;
-                }
-                Date htmlDate = HTML_DATE_FORMAT.parse(dateStr);
-                String storageDate = STORAGE_DATE_FORMAT.format(htmlDate);
-=======
-                // Get current user if logged in
-                String userEmail = getUserEmailFromCookie(exchange);
-                Customer loggedInUser = (userEmail != null) ? backend.findCustomerByEmail(userEmail) : null;
-
-                Map<String, String> params = parseFormData(exchange.getRequestBody());
-                String email = params.get("email");
-                String carIdStr = params.get("car");
-                String dateStr = params.get("date");
-                String daysStr = params.get("days");
-                boolean advancePaid = "true".equals(params.get("advancePaid"));
-
-                if (email == null || carIdStr == null || dateStr == null || daysStr == null) {
-                    sendResponse(exchange, 400, "text/html", generateResultPage("Booking Failed", "All required fields must be filled.", loggedInUser));
-                    return;
-                }
-
-                int carId = Integer.parseInt(carIdStr);
-                int days = Integer.parseInt(daysStr);
-
-                Customer customer = backend.findCustomerByEmail(email);
-                if (customer == null) {
-                    sendResponse(exchange, 404, "text/html", generateResultPage("Booking Failed", "Customer not found. Please register first.", loggedInUser));
-                    return;
-                }
-
-                Date htmlDate = HTML_DATE_FORMAT.parse(dateStr);
-                String storageDate = STORAGE_DATE_FORMAT.format(htmlDate);
-
->>>>>>> 2538752a
-                boolean success = backend.bookCar(carId, customer, storageDate, days, advancePaid);
-                
-                if (success) {
-                    Car car = backend.findCarById(carId).get();
-<<<<<<< HEAD
-                    BookingDAO bookingDAO = new BookingDAO();
-                    bookingDAO.saveBooking(new Booking(car, customer, storageDate, days, advancePaid));
-                    sendResponse(exchange, 200, "text/html", generateResultPage("Confirmed", "Booking successful for " + car.getModel(), loggedInUser));
-                } else {
-                    sendResponse(exchange, 409, "text/html", generateResultPage("Failed", "Car unavailable", loggedInUser));
-                }
-            } catch (Exception e) { sendResponse(exchange, 500, "text/html", generateResultPage("Error", e.getMessage())); }
-=======
-                    String message = String.format(
-                        "Your booking for **%s** is confirmed! <br>Start Date: **%s** for **%d** day(s). <br>Total Cost: **Tk %.2f** (Advance Paid: %s)",
-                        car.getModel(), storageDate, days, car.getDailyPrice() * days, advancePaid ? "Yes" : "No"
-                    );
-
-                    // Save to DB
-                    Booking bookingToSave = new Booking(car, customer, storageDate, days, advancePaid);
-                    BookingDAO bookingDAO = new BookingDAO();
-                    bookingDAO.saveBooking(bookingToSave);
-
-                    sendResponse(exchange, 200, "text/html", generateResultPage("Booking Confirmed!", message, loggedInUser));
-                } else {
-                    sendResponse(exchange, 409, "text/html", generateResultPage("Booking Failed", "Car not available or invalid ID.", loggedInUser));
-                }
-            } catch (Exception e) {
-                sendResponse(exchange, 500, "text/html", generateResultPage("Error", "Error processing request: " + e.getMessage()));
-            }
->>>>>>> 2538752a
-        }
-    }
-
-    static class CancelHandler implements HttpHandler {
-        private final CarRentalSystem backend;
-        public CancelHandler(CarRentalSystem backend) { this.backend = backend; }
-        @Override
-        public void handle(HttpExchange exchange) throws IOException {
-            if (!exchange.getRequestMethod().equalsIgnoreCase("POST")) { sendResponse(exchange, 405, "text/plain", "Method Not Allowed"); return; }
-            try {
-                String userEmail = getUserEmailFromCookie(exchange);
-                Customer loggedInUser = (userEmail != null) ? backend.findCustomerByEmail(userEmail) : null;
-<<<<<<< HEAD
-                Map<String, String> params = parseFormData(exchange.getRequestBody());
-                String email = params.get("email"); String dateStr = params.get("date");
-                if (email == null || dateStr == null) { sendResponse(exchange, 400, "text/html", generateResultPage("Failed", "Email/Date required", loggedInUser)); return; }
-                Date htmlDate = HTML_DATE_FORMAT.parse(dateStr);
-                String storageDate = STORAGE_DATE_FORMAT.format(htmlDate);
-                if (backend.cancelBooking(email, storageDate)) {
-                    new BookingDAO().deleteBookingByCustomerAndDate(email, storageDate);
-                    sendResponse(exchange, 200, "text/html", generateResultPage("Success", "Booking cancelled", loggedInUser));
-                } else {
-                    sendResponse(exchange, 404, "text/html", generateResultPage("Failed", "No booking found", loggedInUser));
-                }
-            } catch (Exception e) { sendResponse(exchange, 500, "text/html", generateResultPage("Error", e.getMessage())); }
-=======
-
-                Map<String, String> params = parseFormData(exchange.getRequestBody());
-                String email = params.get("email");
-                String dateStr = params.get("date");
-
-                if (email == null || dateStr == null) {
-                    sendResponse(exchange, 400, "text/html", generateResultPage("Cancellation Failed", "Email and Date required.", loggedInUser));
-                    return;
-                }
-
-                Date htmlDate = HTML_DATE_FORMAT.parse(dateStr);
-                String storageDate = STORAGE_DATE_FORMAT.format(htmlDate);
-
-                boolean success = backend.cancelBooking(email, storageDate);
-
-                if (success) {
-                    BookingDAO bookingDAO = new BookingDAO();
-                    bookingDAO.deleteBookingByCustomerAndDate(email, storageDate);
-                    sendResponse(exchange, 200, "text/html", generateResultPage("Cancellation Successful", "Booking for " + storageDate + " cancelled.", loggedInUser));
-                } else {
-                    sendResponse(exchange, 404, "text/html", generateResultPage("Cancellation Failed", "No booking found.", loggedInUser));
-                }
-            } catch (Exception e) {
-                sendResponse(exchange, 500, "text/html", generateResultPage("Error", e.getMessage()));
-            }
->>>>>>> 2538752a
-        }
-    }
-
-    static class RegisterHandler implements HttpHandler {
-        private final CarRentalSystem backend;
-        public RegisterHandler(CarRentalSystem backend) { this.backend = backend; }
-        @Override
-        public void handle(HttpExchange exchange) throws IOException {
-            if (!exchange.getRequestMethod().equalsIgnoreCase("POST")) { sendResponse(exchange, 405, "text/plain", "Method Not Allowed"); return; }
-            try {
-                Map<String, String> params = parseFormData(exchange.getRequestBody());
-<<<<<<< HEAD
-                String name = params.get("name"); String email = params.get("email"); String password = params.get("password"); String phone = params.get("phone"); String location = params.get("location");
-                if (!isValidEmail(email)) { sendResponse(exchange, 400, "text/html", generateResultPage("Failed", "Invalid Email")); return; }
-=======
-                String name = params.get("name");
-                String email = params.get("email");
-                String password = params.get("password");
-                String phone = params.get("phone");
-                String location = params.get("location");
-
-                if (name == null || email == null || password == null || name.isEmpty() || email.isEmpty() || password.isEmpty()) {
-                    sendResponse(exchange, 400, "text/html", generateResultPage("Registration Failed", "Name, Email, Password required."));
-                    return;
-                }
-
-                // --- FIX: FAKE EMAIL CHECK ---
-                if (!isValidEmail(email)) {
-                    sendResponse(exchange, 400, "text/html", generateResultPage("Registration Failed", "Invalid Email Format. Please use a real email like example@gmail.com"));
-                    return;
-                }
-
->>>>>>> 2538752a
-                Customer newCustomer = backend.registerCustomer(name, email, password, phone, location);
-                if (newCustomer != null) {
-<<<<<<< HEAD
-                    new CustomerDAO().saveCustomer(name, email, password, phone, location);
-                    sendResponse(exchange, 201, "text/html", generateResultPage("Success", "Registered! Please Login."));
-                } else {
-                    sendResponse(exchange, 409, "text/html", generateResultPage("Failed", "Email exists"));
-                }
-            } catch (Exception e) { sendResponse(exchange, 500, "text/html", generateResultPage("Error", e.getMessage())); }
-=======
-                    CustomerDAO customerDAO = new CustomerDAO();
-                    customerDAO.saveCustomer(name, email, password, phone, location);
-                    
-                    sendResponse(exchange, 201, "text/html", generateResultPage("Registration Successful!", 
-                        "Welcome, **" + newCustomer.getName() + "**! You can now log in."));
-                } else {
-                    sendResponse(exchange, 409, "text/html", generateResultPage("Registration Failed", "Email already exists."));
-                }
-            } catch (Exception e) {
-                sendResponse(exchange, 500, "text/html", generateResultPage("Error", e.getMessage()));
-            }
->>>>>>> 2538752a
-        }
-    }
-
-    static class LoginHandler implements HttpHandler {
-        private final CarRentalSystem backend;
-        public LoginHandler(CarRentalSystem backend) { this.backend = backend; }
-        @Override
-        public void handle(HttpExchange exchange) throws IOException {
-            if (!exchange.getRequestMethod().equalsIgnoreCase("POST")) { sendResponse(exchange, 405, "text/plain", "Method Not Allowed"); return; }
-            try {
-                Map<String, String> params = parseFormData(exchange.getRequestBody());
-                Customer customer = backend.loginCustomer(params.get("email"), params.get("password"));
-                if (customer != null) {
-<<<<<<< HEAD
-                    Headers headers = exchange.getResponseHeaders();
-                    headers.add("Set-Cookie", "user=" + customer.getEmail() + "; Path=/; Max-Age=86400");
-                    sendResponse(exchange, 200, "text/html", generateResultPage("Success", "Welcome back, " + customer.getName(), customer));
-                } else {
-                    sendResponse(exchange, 401, "text/html", generateResultPage("Failed", "Invalid Credentials"));
-                }
-            } catch (Exception e) { sendResponse(exchange, 500, "text/html", generateResultPage("Error", e.getMessage())); }
-        }
-    }
-=======
-                    // --- FIX: SET COOKIE FOR LOGIN STATE ---
-                    Headers headers = exchange.getResponseHeaders();
-                    // Cookie lasts for 1 day (86400 seconds)
-                    headers.add("Set-Cookie", "user=" + email + "; Path=/; Max-Age=86400");
-
-                    String msg = "Welcome back, **" + customer.getName() + "**!";
-                    // Pass customer object to update header
-                    sendResponse(exchange, 200, "text/html", generateResultPage("Login Successful!", msg, customer));
-                } else {
-                    sendResponse(exchange, 401, "text/html", generateResultPage("Login Failed", "Invalid email or password."));
-                }
-            } catch (Exception e) {
-                sendResponse(exchange, 500, "text/html", generateResultPage("Error", e.getMessage()));
-            }
-        }
-    }
-
-    // --- NEW: LOGOUT HANDLER ---
-    static class LogoutHandler implements HttpHandler {
-        @Override
-        public void handle(HttpExchange exchange) throws IOException {
-            // Delete cookie by setting Max-Age to 0
-            Headers headers = exchange.getResponseHeaders();
-            headers.add("Set-Cookie", "user=; Path=/; Max-Age=0");
-            
-            // Redirect to home
-            headers.set("Location", "/");
-            exchange.sendResponseHeaders(302, -1);
-        }
-    }
-
-    static class DeleteCarHandler implements HttpHandler {
-        private final CarRentalSystem backend;
->>>>>>> 2538752a
-
-    static class LogoutHandler implements HttpHandler {
-        @Override
-        public void handle(HttpExchange exchange) throws IOException {
-            Headers headers = exchange.getResponseHeaders();
-            headers.add("Set-Cookie", "user=; Path=/; Max-Age=0");
-            headers.set("Location", "/");
-            exchange.sendResponseHeaders(302, -1);
-        }
-    }
-
-    static class DeleteCarHandler implements HttpHandler {
-        private final CarRentalSystem backend;
-        public DeleteCarHandler(CarRentalSystem backend) { this.backend = backend; }
-        @Override
-        public void handle(HttpExchange exchange) throws IOException {
-            if (!exchange.getRequestMethod().equalsIgnoreCase("POST")) { sendResponse(exchange, 405, "text/plain", "Method Not Allowed"); return; }
-            try {
-<<<<<<< HEAD
-                String userEmail = getUserEmailFromCookie(exchange);
-                Customer loggedInUser = (userEmail != null) ? backend.findCustomerByEmail(userEmail) : null;
-                int carId = Integer.parseInt(parseFormData(exchange.getRequestBody()).get("carId"));
-                if (backend.deactivateCar(carId)) sendResponse(exchange, 200, "text/html", generateResultPage("Success", "Car deleted", loggedInUser));
-                else sendResponse(exchange, 404, "text/html", generateResultPage("Failed", "Car not found", loggedInUser));
-            } catch (Exception e) { sendResponse(exchange, 500, "text/html", generateResultPage("Error", e.getMessage())); }
-=======
-                // Check if user is logged in (Optional: you can restrict admin access here)
-                String userEmail = getUserEmailFromCookie(exchange);
-                Customer loggedInUser = (userEmail != null) ? backend.findCustomerByEmail(userEmail) : null;
-
-                Map<String, String> params = parseFormData(exchange.getRequestBody());
-                String carIdStr = params.get("carId");
-
-                if (carIdStr == null || carIdStr.isEmpty()) {
-                    sendResponse(exchange, 400, "text/html", generateResultPage("Deletion Failed", "Car ID required.", loggedInUser));
-                    return;
-                }
-
-                int carId = Integer.parseInt(carIdStr);
-                boolean success = backend.deactivateCar(carId);
-
-                if (success) {
-                    sendResponse(exchange, 200, "text/html", generateResultPage("Deletion Successful", "Car ID " + carId + " removed.", loggedInUser));
-                } else {
-                    sendResponse(exchange, 404, "text/html", generateResultPage("Deletion Failed", "Car ID " + carId + " not found.", loggedInUser));
-                }
-            } catch (Exception e) {
-                sendResponse(exchange, 500, "text/html", generateResultPage("Error", e.getMessage()));
-            }
->>>>>>> 2538752a
-        }
-    }
+import com.sun.net.httpserver.Headers;
+import com.sun.net.httpserver.HttpExchange;
+import com.sun.net.httpserver.HttpHandler;
+import com.sun.net.httpserver.HttpServer;
+import java.io.*;
+import java.net.InetSocketAddress;
+import java.net.URLDecoder;
+import java.nio.charset.StandardCharsets;
+import java.nio.file.Files;
+import java.text.SimpleDateFormat;
+import java.util.Date;
+import java.util.HashMap;
+import java.util.List;
+import java.util.Map;
+import java.util.regex.Pattern;
+
+public class CarRentalServer {
+
+    private static final int PORT = 8080;
+    private static final SimpleDateFormat HTML_DATE_FORMAT = new SimpleDateFormat("yyyy-MM-dd");
+    private static final SimpleDateFormat STORAGE_DATE_FORMAT = new SimpleDateFormat("yyyy-MM-dd");
+
+    public static void main(String[] args) throws IOException {
+        CarRentalSystem backend = new CarRentalSystem();
+        HttpServer server = HttpServer.create(new InetSocketAddress(PORT), 0);
+
+        // Define URL Paths
+        server.createContext("/", new RootHandler(backend));
+        server.createContext("/style.css", new StyleHandler());
+        server.createContext("/book", new BookHandler(backend));
+        server.createContext("/cancel", new CancelHandler(backend));
+        server.createContext("/register", new RegisterHandler(backend));
+        server.createContext("/login", new LoginHandler(backend));
+        server.createContext("/logout", new LogoutHandler());
+        server.createContext("/profile", new ProfileHandler(backend)); // The Profile Page
+        server.createContext("/admin/delete-car", new DeleteCarHandler(backend));
+        server.createContext("/images/", new ImageHandler());
+
+        server.setExecutor(null);
+        server.start();
+
+        System.out.println("Server is running on port " + PORT);
+        System.out.println("Open http://localhost:" + PORT + " in your browser.");
+    }
+
+    // --- HELPER METHODS ---
+
+    private static Map<String, String> parseFormData(InputStream is) throws IOException {
+        InputStreamReader isr = new InputStreamReader(is, StandardCharsets.UTF_8);
+        BufferedReader br = new BufferedReader(isr);
+        String formData = br.readLine();
+        Map<String, String> params = new HashMap<>();
+        if (formData != null) {
+            for (String param : formData.split("&")) {
+                String[] pair = param.split("=");
+                if (pair.length == 2) {
+                    params.put(
+                        URLDecoder.decode(pair[0], StandardCharsets.UTF_8.name()),
+                        URLDecoder.decode(pair[1], StandardCharsets.UTF_8.name())
+                    );
+                }
+            }
+        }
+        return params;
+    }
+
+    private static void sendResponse(HttpExchange exchange, int code, String contentType, String response) throws IOException {
+        exchange.getResponseHeaders().set("Content-Type", contentType);
+        byte[] bytes = response.getBytes(StandardCharsets.UTF_8);
+        exchange.sendResponseHeaders(code, bytes.length);
+        try (OutputStream os = exchange.getResponseBody()) {
+            os.write(bytes);
+        }
+    }
+
+    private static boolean isValidEmail(String email) {
+        String emailRegex = "^[a-zA-Z0-9_+&*-]+(?:\\.[a-zA-Z0-9_+&*-]+)*@(?:[a-zA-Z0-9-]+\\.)+[a-zA-Z]{2,7}$";
+        Pattern pat = Pattern.compile(emailRegex);
+        return email != null && pat.matcher(email).matches();
+    }
+
+    private static String getUserEmailFromCookie(HttpExchange exchange) {
+        if (exchange.getRequestHeaders().containsKey("Cookie")) {
+            String cookieHeader = exchange.getRequestHeaders().getFirst("Cookie");
+            String[] cookies = cookieHeader.split(";");
+            for (String cookie : cookies) {
+                String[] pair = cookie.trim().split("=");
+                if (pair.length == 2 && pair[0].equals("user")) {
+                    return pair[1];
+                }
+            }
+        }
+        return null;
+    }
+
+    private static String generateResultPage(String title, String message, Customer customer) {
+        return generateHtmlPage(title,
+            "<section class=\"result-section\">" +
+                "<h1>" + title + "</h1>" +
+                "<p>" + message + "</p>" +
+                "<a href=\"/\">Go Back to Home</a>" +
+            "</section>",
+            customer
+        );
+    }
+
+    private static String generateResultPage(String title, String message) {
+        return generateResultPage(title, message, null);
+    }
+
+    // This method creates the HTML structure.
+    // Notice how it links the profile icon to "/profile"
+    private static String generateHtmlPage(String title, String bodyContent, Customer loggedInUser) {
+        String navLinks;
+        
+        if (loggedInUser != null) {
+            String initial = loggedInUser.getName().substring(0, 1).toUpperCase();
+            navLinks = 
+                "<li><a href=\"/\" class=\"active\">Home</a></li>" +
+                "<li><a href=\"/#booking\">Book</a></li>" +
+                "<li><a href=\"/#cancel\">Cancel</a></li>" +
+                "<li class=\"user-profile\">" +
+                    // LINKING PROFILE ICON TO PROFILE PAGE
+                    "<a href=\"/profile\" style=\"text-decoration:none;\">" +
+                        "<div class=\"profile-icon\" title=\"View Profile\">" + initial + "</div>" +
+                    "</a>" +
+                    "<a href=\"/logout\" class=\"logout-btn\">Logout</a>" +
+                "</li>";
+        } else {
+            navLinks = 
+                "<li><a href=\"/#home\" class=\"active\">Home</a></li>" +
+                "<li><a href=\"/#booking\">Book</a></li>" +
+                "<li><a href=\"/#cancel\">Cancel</a></li>" +
+                "<li><a href=\"/#register\">Register/Login</a></li>" +
+                "<li><a href=\"/#admin\">Admin</a></li>";
+        }
+
+        return "<!DOCTYPE html>" +
+            "<html lang=\"en\">" +
+            "<head>" +
+                "<meta charset=\"UTF-8\">" +
+                "<meta name=\"viewport\" content=\"width=device-width, initial-scale=1.0\">" +
+                "<title>DriveNow | " + title + "</title>" +
+                "<link rel=\"stylesheet\" href=\"/style.css\">" +
+            "</head>" +
+            "<body>" +
+                "<header>" +
+                    "<div class=\"logo\">DriveNow</div>" +
+                    "<nav>" +
+                        "<ul>" + navLinks + "</ul>" +
+                    "</nav>" +
+                "</header>" +
+                "<main>" + bodyContent + "</main>" +
+                "<footer id=\"contact\"><p>© 2025 DriveNow. All rights reserved.</p></footer>" +
+            "</body></html>";
+    }
+
+    private static String generateHtmlPage(String title, String bodyContent) {
+        return generateHtmlPage(title, bodyContent, null);
+    }
+
+    // --- HANDLERS ---
+
+    static class RootHandler implements HttpHandler {
+        private final CarRentalSystem backend;
+        public RootHandler(CarRentalSystem backend) { this.backend = backend; }
+
+        @Override
+        public void handle(HttpExchange exchange) throws IOException {
+            String email = getUserEmailFromCookie(exchange);
+            Customer customer = null;
+            if (email != null) {
+                customer = backend.findCustomerByEmail(email);
+            }
+            String response = generateRootPageContent(customer);
+            sendResponse(exchange, 200, "text/html", generateHtmlPage("Home", response, customer));
+        }
+
+        private String generateRootPageContent(Customer customer) {
+            StringBuilder carListHtml = new StringBuilder();
+            StringBuilder carOptionsHtml = new StringBuilder();
+            carOptionsHtml.append("<option value=\"\">Choose a car</option>");
+
+            for (Car car : backend.listCars()) {
+                carListHtml.append("<div class=\"car-card\">");
+                carListHtml.append(String.format("<img src=\"images/car_%d.jpg\" alt=\"%s\">", car.getId(), car.getModel()));
+                carListHtml.append(String.format("<h3>%s</h3>", car.getModel()));
+                carListHtml.append(String.format("<p>Price: Tk %.0f / day</p>", car.getDailyPrice()));
+                carListHtml.append(String.format("<p class=\"car-description\">%s</p>", car.getDescription()));
+                carListHtml.append("<button onclick=\"document.getElementById('booking').scrollIntoView();\">Book Now</button>");
+                carListHtml.append("</div>");
+                carOptionsHtml.append(String.format("<option value=\"%d\">%s (Tk %.0f / day)</option>", car.getId(), car.getModel(), car.getDailyPrice()));
+            }
+
+            String userEmail = (customer != null) ? customer.getEmail() : "";
+            String authSection;
+
+            if (customer != null) {
+                authSection = "<section id=\"register\" class=\"form-section register-login\">" +
+                        "<div><h2>Welcome, " + customer.getName() + "!</h2>" +
+                        "<p>You are logged in. <a href=\"/profile\">Click here to view your Bookings</a>.</p></div>" +
+                        "</section>";
+            } else {
+                authSection = "<section id=\"register\" class=\"form-section register-login\">" +
+                        "<div><h2>New Customer Registration</h2><form action=\"/register\" method=\"post\">" +
+                        "<input type=\"text\" name=\"name\" placeholder=\"Full Name\" required>" +
+                        "<input type=\"email\" name=\"email\" placeholder=\"Email\" required>" +
+                        "<input type=\"password\" name=\"password\" placeholder=\"Password\" required>" +
+                        "<input type=\"text\" name=\"phone\" placeholder=\"Phone (Optional)\">" +
+                        "<input type=\"text\" name=\"location\" placeholder=\"Location (Optional)\">" +
+                        "<button type=\"submit\">Register</button></form></div>" +
+                        "<div><h2>Existing Customer Login</h2><form action=\"/login\" method=\"post\">" +
+                        "<input type=\"email\" name=\"email\" placeholder=\"Email\" required>" +
+                        "<input type=\"password\" name=\"password\" placeholder=\"Password\" required>" +
+                        "<button type=\"submit\">Login</button></form></div></section>";
+            }
+
+            return "<section id=\"home\" class=\"hero\"><h1>DriveNow Car Rental</h1><p>Your journey begins here.</p>" +
+                    "<div class=\"car-list\">" + carListHtml.toString() + "</div></section>" +
+                    "<section id=\"booking\" class=\"booking-section\"><h2>Book a Car</h2><form action=\"/book\" method=\"post\">" +
+                    "<select name=\"car\" required>" + carOptionsHtml.toString() + "</select>" +
+                    "<input type=\"text\" name=\"email\" placeholder=\"Email\" value=\""+ userEmail +"\" required>" +
+                    "<input type=\"text\" name=\"phone\" placeholder=\"Phone\" required>" +
+                    "<input type=\"date\" name=\"date\" placeholder=\"Start Date\" required>" +
+                    "<input type=\"number\" name=\"days\" placeholder=\"Days\" min=\"1\" required>" +
+                    "<label><input type=\"checkbox\" name=\"advancePaid\" value=\"true\"> Pay 20% Advance</label>" +
+                    "<button type=\"submit\">Confirm Booking</button></form></section>" +
+                    "<section id=\"cancel\" class=\"form-section\"><h2>Cancel Booking</h2><form action=\"/cancel\" method=\"post\">" +
+                    "<input type=\"email\" name=\"email\" placeholder=\"Email\" value=\""+ userEmail +"\" required>" +
+                    "<input type=\"date\" name=\"date\" placeholder=\"Date\" required>" +
+                    "<button type=\"submit\">Cancel Booking</button></form></section>" +
+                    authSection + 
+                    "<section id=\"admin\" class=\"form-section admin-section\"><h2>Admin</h2><form action=\"/admin/delete-car\" method=\"post\">" +
+                    "<input type=\"number\" name=\"carId\" placeholder=\"Car ID\" required><button type=\"submit\" style=\"background-color: #f44336;\">Delete Car</button></form></section>";
+        }
+    }
+
+    // --- PROFILE HANDLER (Displays Customer Details & Booking History) ---
+    static class ProfileHandler implements HttpHandler {
+        private final CarRentalSystem backend;
+        public ProfileHandler(CarRentalSystem backend) { this.backend = backend; }
+
+        @Override
+        public void handle(HttpExchange exchange) throws IOException {
+            String email = getUserEmailFromCookie(exchange);
+            
+            // If not logged in, redirect to login section
+            if (email == null) {
+                Headers headers = exchange.getResponseHeaders();
+                headers.set("Location", "/#register");
+                exchange.sendResponseHeaders(302, -1);
+                return;
+            }
+
+            Customer customer = backend.findCustomerByEmail(email);
+            List<Booking> bookings = backend.getUserBookings(email);
+
+            StringBuilder html = new StringBuilder();
+            html.append("<section class=\"result-section\" style=\"min-height: 60vh; justify-content: flex-start;\">");
+            html.append("<h1>User Profile</h1>");
+            html.append("<div style=\"background: white; padding: 20px; border-radius: 10px; box-shadow: 0 4px 10px rgba(0,0,0,0.1); width: 80%; max-width: 800px; text-align: left;\">");
+            
+            // 1. Customer Details
+            html.append("<h3>Personal Details</h3>");
+            html.append("<p><strong>Name:</strong> ").append(customer.getName()).append("</p>");
+            html.append("<p><strong>Email:</strong> ").append(customer.getEmail()).append("</p>");
+            html.append("<p><strong>Phone:</strong> ").append(customer.getPhone()).append("</p>");
+            html.append("<p><strong>Location:</strong> ").append(customer.getLocation()).append("</p>");
+            html.append("<hr style=\"margin: 20px 0; border: 0; border-top: 1px solid #ddd;\">");
+            
+            // 2. Booking History Table
+            html.append("<h3>Your Bookings</h3>");
+            if (bookings.isEmpty()) {
+                html.append("<p>You have no active bookings.</p>");
+            } else {
+                html.append("<table class=\"booking-table\">");
+                html.append("<thead><tr><th>Car</th><th>Date</th><th>Days</th><th>Total Cost</th><th>Advance Paid</th></tr></thead>");
+                html.append("<tbody>");
+                for (Booking b : bookings) {
+                    html.append("<tr>");
+                    html.append("<td>").append(b.getCar().getModel()).append("</td>");
+                    html.append("<td>").append(b.getDate()).append("</td>");
+                    html.append("<td>").append(b.getDays()).append("</td>");
+                    html.append("<td>Tk ").append(String.format("%.2f", b.getTotal())).append("</td>");
+                    html.append("<td>").append(b.isAdvancePaid() ? "<b style='color:green'>Yes</b>" : "<b style='color:red'>No</b>").append("</td>");
+                    html.append("</tr>");
+                }
+                html.append("</tbody></table>");
+            }
+            
+            html.append("</div>");
+            html.append("</section>");
+
+            sendResponse(exchange, 200, "text/html", generateHtmlPage("Profile", html.toString(), customer));
+        }
+    }
+
+    static class StyleHandler implements HttpHandler {
+        @Override
+        public void handle(HttpExchange exchange) throws IOException {
+            File file = new File("style.css");
+            if (file.exists()) {
+                exchange.getResponseHeaders().set("Content-Type", "text/css");
+                exchange.sendResponseHeaders(200, file.length());
+                try (OutputStream os = exchange.getResponseBody()) { Files.copy(file.toPath(), os); }
+            } else { sendResponse(exchange, 404, "text/plain", "Not Found"); }
+        }
+    }
+
+    static class ImageHandler implements HttpHandler {
+        @Override
+        public void handle(HttpExchange exchange) throws IOException {
+            String path = exchange.getRequestURI().getPath();
+            File file = new File(path.substring(1));
+            if (file.exists() && file.isFile()) {
+                Headers headers = exchange.getResponseHeaders();
+                headers.set("Content-Type", Files.probeContentType(file.toPath()));
+                headers.set("Cache-Control", "max-age=3600");
+                exchange.sendResponseHeaders(200, file.length());
+                try (OutputStream os = exchange.getResponseBody()) { Files.copy(file.toPath(), os); }
+            } else { sendResponse(exchange, 404, "text/plain", "Not Found"); }
+        }
+    }
+
+    static class BookHandler implements HttpHandler {
+        private final CarRentalSystem backend;
+        public BookHandler(CarRentalSystem backend) { this.backend = backend; }
+        @Override
+        public void handle(HttpExchange exchange) throws IOException {
+            if (!exchange.getRequestMethod().equalsIgnoreCase("POST")) { sendResponse(exchange, 405, "text/plain", "Method Not Allowed"); return; }
+            try {
+                String userEmail = getUserEmailFromCookie(exchange);
+                Customer loggedInUser = (userEmail != null) ? backend.findCustomerByEmail(userEmail) : null;
+                Map<String, String> params = parseFormData(exchange.getRequestBody());
+                String email = params.get("email"); String carIdStr = params.get("car"); String dateStr = params.get("date"); String daysStr = params.get("days");
+                boolean advancePaid = "true".equals(params.get("advancePaid"));
+
+                if (email == null || carIdStr == null || dateStr == null || daysStr == null) {
+                    sendResponse(exchange, 400, "text/html", generateResultPage("Failed", "All fields required", loggedInUser)); return;
+                }
+                int carId = Integer.parseInt(carIdStr); int days = Integer.parseInt(daysStr);
+                Customer customer = backend.findCustomerByEmail(email);
+                if (customer == null) {
+                    sendResponse(exchange, 404, "text/html", generateResultPage("Failed", "Customer not found", loggedInUser)); return;
+                }
+                Date htmlDate = HTML_DATE_FORMAT.parse(dateStr);
+                String storageDate = STORAGE_DATE_FORMAT.format(htmlDate);
+                boolean success = backend.bookCar(carId, customer, storageDate, days, advancePaid);
+                
+                if (success) {
+                    Car car = backend.findCarById(carId).get();
+                    BookingDAO bookingDAO = new BookingDAO();
+                    bookingDAO.saveBooking(new Booking(car, customer, storageDate, days, advancePaid));
+                    sendResponse(exchange, 200, "text/html", generateResultPage("Confirmed", "Booking successful for " + car.getModel(), loggedInUser));
+                } else {
+                    sendResponse(exchange, 409, "text/html", generateResultPage("Failed", "Car unavailable", loggedInUser));
+                }
+            } catch (Exception e) { sendResponse(exchange, 500, "text/html", generateResultPage("Error", e.getMessage())); }
+        }
+    }
+
+    static class CancelHandler implements HttpHandler {
+        private final CarRentalSystem backend;
+        public CancelHandler(CarRentalSystem backend) { this.backend = backend; }
+        @Override
+        public void handle(HttpExchange exchange) throws IOException {
+            if (!exchange.getRequestMethod().equalsIgnoreCase("POST")) { sendResponse(exchange, 405, "text/plain", "Method Not Allowed"); return; }
+            try {
+                String userEmail = getUserEmailFromCookie(exchange);
+                Customer loggedInUser = (userEmail != null) ? backend.findCustomerByEmail(userEmail) : null;
+                Map<String, String> params = parseFormData(exchange.getRequestBody());
+                String email = params.get("email"); String dateStr = params.get("date");
+                if (email == null || dateStr == null) { sendResponse(exchange, 400, "text/html", generateResultPage("Failed", "Email/Date required", loggedInUser)); return; }
+                Date htmlDate = HTML_DATE_FORMAT.parse(dateStr);
+                String storageDate = STORAGE_DATE_FORMAT.format(htmlDate);
+                if (backend.cancelBooking(email, storageDate)) {
+                    new BookingDAO().deleteBookingByCustomerAndDate(email, storageDate);
+                    sendResponse(exchange, 200, "text/html", generateResultPage("Success", "Booking cancelled", loggedInUser));
+                } else {
+                    sendResponse(exchange, 404, "text/html", generateResultPage("Failed", "No booking found", loggedInUser));
+                }
+            } catch (Exception e) { sendResponse(exchange, 500, "text/html", generateResultPage("Error", e.getMessage())); }
+        }
+    }
+
+    static class RegisterHandler implements HttpHandler {
+        private final CarRentalSystem backend;
+        public RegisterHandler(CarRentalSystem backend) { this.backend = backend; }
+        @Override
+        public void handle(HttpExchange exchange) throws IOException {
+            if (!exchange.getRequestMethod().equalsIgnoreCase("POST")) { sendResponse(exchange, 405, "text/plain", "Method Not Allowed"); return; }
+            try {
+                Map<String, String> params = parseFormData(exchange.getRequestBody());
+                String name = params.get("name"); String email = params.get("email"); String password = params.get("password"); String phone = params.get("phone"); String location = params.get("location");
+                if (!isValidEmail(email)) { sendResponse(exchange, 400, "text/html", generateResultPage("Failed", "Invalid Email")); return; }
+                Customer newCustomer = backend.registerCustomer(name, email, password, phone, location);
+                if (newCustomer != null) {
+                    new CustomerDAO().saveCustomer(name, email, password, phone, location);
+                    sendResponse(exchange, 201, "text/html", generateResultPage("Success", "Registered! Please Login."));
+                } else {
+                    sendResponse(exchange, 409, "text/html", generateResultPage("Failed", "Email exists"));
+                }
+            } catch (Exception e) { sendResponse(exchange, 500, "text/html", generateResultPage("Error", e.getMessage())); }
+        }
+    }
+
+    static class LoginHandler implements HttpHandler {
+        private final CarRentalSystem backend;
+        public LoginHandler(CarRentalSystem backend) { this.backend = backend; }
+        @Override
+        public void handle(HttpExchange exchange) throws IOException {
+            if (!exchange.getRequestMethod().equalsIgnoreCase("POST")) { sendResponse(exchange, 405, "text/plain", "Method Not Allowed"); return; }
+            try {
+                Map<String, String> params = parseFormData(exchange.getRequestBody());
+                Customer customer = backend.loginCustomer(params.get("email"), params.get("password"));
+                if (customer != null) {
+                    Headers headers = exchange.getResponseHeaders();
+                    headers.add("Set-Cookie", "user=" + customer.getEmail() + "; Path=/; Max-Age=86400");
+                    sendResponse(exchange, 200, "text/html", generateResultPage("Success", "Welcome back, " + customer.getName(), customer));
+                } else {
+                    sendResponse(exchange, 401, "text/html", generateResultPage("Failed", "Invalid Credentials"));
+                }
+            } catch (Exception e) { sendResponse(exchange, 500, "text/html", generateResultPage("Error", e.getMessage())); }
+        }
+    }
+
+    static class LogoutHandler implements HttpHandler {
+        @Override
+        public void handle(HttpExchange exchange) throws IOException {
+            Headers headers = exchange.getResponseHeaders();
+            headers.add("Set-Cookie", "user=; Path=/; Max-Age=0");
+            headers.set("Location", "/");
+            exchange.sendResponseHeaders(302, -1);
+        }
+    }
+
+    static class DeleteCarHandler implements HttpHandler {
+        private final CarRentalSystem backend;
+        public DeleteCarHandler(CarRentalSystem backend) { this.backend = backend; }
+        @Override
+        public void handle(HttpExchange exchange) throws IOException {
+            if (!exchange.getRequestMethod().equalsIgnoreCase("POST")) { sendResponse(exchange, 405, "text/plain", "Method Not Allowed"); return; }
+            try {
+                String userEmail = getUserEmailFromCookie(exchange);
+                Customer loggedInUser = (userEmail != null) ? backend.findCustomerByEmail(userEmail) : null;
+                int carId = Integer.parseInt(parseFormData(exchange.getRequestBody()).get("carId"));
+                if (backend.deactivateCar(carId)) sendResponse(exchange, 200, "text/html", generateResultPage("Success", "Car deleted", loggedInUser));
+                else sendResponse(exchange, 404, "text/html", generateResultPage("Failed", "Car not found", loggedInUser));
+            } catch (Exception e) { sendResponse(exchange, 500, "text/html", generateResultPage("Error", e.getMessage())); }
+        }
+    }
 }